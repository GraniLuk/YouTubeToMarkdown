"""
LLM Strategy implementations for transcript analysis.
This module implements the Strategy Pattern for different LLM providers.
"""

import os
import time
from abc import ABC, abstractmethod

import requests
from google import genai
from google.genai import types

from yt2md.chunking import ChunkingStrategyFactory
from yt2md.logger import get_logger

logger = get_logger("llm_strategies")

# Category-specific prompt additions
CATEGORY_PROMPTS = {
<<<<<<< HEAD
    "IT": "- Add code examples in C# when possible.",
    "Crypto": (
        "- Highlighting key price levels and market indicators mentioned.\n"
        "- Including links to relevant blockchain explorers when specific transactions or contracts are discussed."
    ),
=======
    "IT": {
        "- Add code examples in C# when possible.",
    },
    "Crypto": {
        "- Highlighting key price levels and market indicators mentioned.",
        "- Including links to relevant blockchain explorers when specific transactions or contracts are discussed.",
    },
>>>>>>> c6517954
}

# Main prompt template shared across all strategies
PROMPT_TEMPLATE = """
Turn the following unorganized text into a well-structured, readable format while retaining EVERY detail, context, and nuance of the original content.
Refine the text to improve clarity, grammar, and coherence WITHOUT cutting, summarizing, or omitting any information.
The goal is to make the content easier to read and process by:

- Organizing the content into logical sections with appropriate subheadings.
- Using bullet points or numbered lists where applicable to present facts, stats, or comparisons.
- Highlighting key terms, names, or headings with bold text for emphasis.
- Preserving the original tone, humor, and narrative style while ensuring readability.
- Adding clear separators or headings for topic shifts to improve navigation.
<<<<<<< HEAD
- For diagrams (e.g., flowcharts, sequences, timelines, or entity relationships), use Mermaid syntax. Do not use quotes in node labels.
- For node labels in Mermaid diagrams: Enclose the label in double quotes inside the brackets if it contains special characters such as parentheses ( ), brackets [ ], curly braces {{ }}, semicolons ;, or any punctuation/symbols that might break the syntax. Otherwise, do not use quotes to keep the syntax simple. Example: Use A[Simple Label] for basic text, but B[""Complex (with parens)""] for labels with special characters.
- For tables (e.g., data grids or comparisons), use standard Markdown table syntax with proper headers and filled cells.
- Only create a table or diagram if it genuinely helps explain the subject; keep it concise and relevant.
=======
- For diagrams (e.g., flowcharts, sequences, timelines, or entity relationships), use Mermaid syntax. Do not use quotes in node labels.",
- For node labels in Mermaid diagrams: Enclose the label in double quotes inside the brackets if it contains special characters such as parentheses ( ), brackets [ ], curly braces { }, semicolons ;, or any punctuation/symbols that might break the syntax. Otherwise, do not use quotes to keep the syntax simple. Example: Use A[Simple Label] for basic text, but B[""Complex (with parens)""] for labels with special characters."
- For tables (e.g., data grids or comparisons), use standard Markdown table syntax with proper headers and filled cells.",
- Only create a table or diagram if it genuinely helps explain the subject; keep it concise and relevant.",
>>>>>>> c6517954
{category_prompts}

Ensure the text remains informative, capturing the original intent, tone,
and details while presenting the information in a format optimized for analysis by both humans and AI.
REMEMBER that Details are important, DO NOT overlook Any details, even small ones.
All output must be generated entirely in {output_language}. Do not use any other language at any point in the response.
Text:
"""

# First chunk template (with description request) for strategies that need it
FIRST_CHUNK_TEMPLATE = """
First, provide a one-sentence description of the content (start with "DESCRIPTION:").
Then, {base_prompt}
"""


class LLMStrategy(ABC):
    """Abstract base class for LLM processing strategies."""

    @abstractmethod
    def analyze_transcript(self, transcript: str, **kwargs) -> tuple[str, str]:
        """
        Analyze the given transcript and return a tuple of (refined_text, description).

        Args:
            transcript: The input text transcript to analyze
            **kwargs: Additional strategy-specific parameters

        Returns:
            tuple[str, str]: Refined text and description
        """
        pass

    @staticmethod
    def process_model_response(text: str, is_first_chunk: bool) -> tuple[str, str]:
        """
        Process model response to extract description and clean up text.

        Args:
            text: The raw model response text
            is_first_chunk: Whether this is the first chunk of the response

        Returns:
            tuple[str, str]: Processed text and extracted description (or empty string if not first chunk)
        """
        description = ""

        # Only extract description from first chunk
        if is_first_chunk:
            lines = text.split("\n")
            # Find the first occurrence of description line
            description_index = -1
            for idx, line in enumerate(lines):
                if line.upper().startswith("DESCRIPTION:") or line.upper().startswith("OPIS:"):
                    description_index = idx
                    prefix = (
                        "DESCRIPTION:" if line.upper().startswith("DESCRIPTION:") else "OPIS:"
                    )
                    description = line.replace(prefix, "").strip()
                    break

            # Remove all text before and including the description line if found
            if description_index != -1:
                text = "\n".join(lines[description_index + 1 :])

        return text, description


class GeminiStrategy(LLMStrategy):
    """Gemini LLM implementation strategy."""

    def analyze_transcript(self, transcript: str, **kwargs) -> tuple[str, str]:
        """
        Analyze transcript using Gemini API.

        Args:
            transcript: Input transcript text
            **kwargs: Must include api_key, may include model_name, output_language, and category

        Returns:
            tuple[str, str]: Refined text and description
        """
        api_key = kwargs.get("api_key")
        model_name = kwargs.get("model_name")
        output_language = kwargs.get("output_language", "English")
        category = kwargs.get("category", "IT")
        chunking_strategy = kwargs.get("chunking_strategy", "word")
        chunk_size = kwargs.get("chunk_size", 5000)
        logger.debug(f"Using Gemini strategy with model: {model_name}, output language: {output_language}, category: {category}, chunking strategy: {chunking_strategy}, chunk size: {chunk_size}")

        if not api_key:
            raise ValueError("Gemini API key is required")
        
        if not model_name:
            raise ValueError("Gemini model name is required")

        # Configure Gemini client
        client = genai.Client(api_key=api_key)

        # Get chunking strategy
        chunker = ChunkingStrategyFactory.get_strategy(
            chunking_strategy, chunk_size=chunk_size
        )
        chunks = chunker.chunk_text(transcript)

        # Process each chunk
        final_output = []
        previous_response = ""
        description = "No description available"

        # Get category-specific prompts
        category_prompt = CATEGORY_PROMPTS.get(category, "")

        # Prepare base prompt
        base_prompt = PROMPT_TEMPLATE.format(
            category_prompts=category_prompt, output_language=output_language
        )

        # Prepare first chunk prompt with description request
        first_chunk_prompt = FIRST_CHUNK_TEMPLATE.format(base_prompt=base_prompt)

        for i, chunk in enumerate(chunks):
            # Prepare prompt with context if needed
            if previous_response:
                context_prompt = (
                    "The following text is a continuation... "
                    f"Previous response:\n{previous_response}\n\nNew text to process(Do Not Repeat the Previous response:):\n"
                )
            else:
                context_prompt = ""

            # Use different template for first chunk
            template = first_chunk_prompt if i == 0 else base_prompt

            # Create full prompt
            full_prompt = f"{context_prompt}{template}\n\n{chunk}"

            try:
                response = client.models.generate_content(
                    model=model_name,
                    contents=full_prompt,
                    config=types.GenerateContentConfig(
                        temperature=0.6,
                        max_output_tokens=60000,
                    ),
                )

                # Get text from response
                text = response.text if response.text else ""

                # Process the response text
                processed_text, chunk_description = self.process_model_response(
                    text, i == 0
                )

                # Save description only from the first chunk
                if i == 0 and chunk_description:
                    description = chunk_description

                previous_response = processed_text
                final_output.append(processed_text)

            except Exception as e:
                raise Exception(f"Gemini API error: {str(e)}")

        return "\n\n".join(final_output), description


class PerplexityStrategy(LLMStrategy):
    """Perplexity AI implementation strategy."""

    def analyze_transcript(self, transcript: str, **kwargs) -> tuple[str, str]:
        """
        Analyze transcript using Perplexity API.

        Args:
            transcript: Input transcript text
            **kwargs: Must include api_key, may include model_name, output_language, and category

        Returns:
            tuple[str, str]: Refined text and description
        """
        api_key = kwargs.get("api_key")
        model_name = kwargs.get("model_name", "sonar-pro")
        output_language = kwargs.get("output_language", "English")
        category = kwargs.get("category", "IT")
        max_retries = kwargs.get("max_retries", 3)
        retry_delay = kwargs.get("retry_delay", 2)
        chunking_strategy = kwargs.get("chunking_strategy", "word")
        chunk_size = kwargs.get("chunk_size", 5000)

        if not api_key:
            raise ValueError("Perplexity API key is required")

        # Get category-specific prompts
        category_prompt = CATEGORY_PROMPTS.get(category, "")

        # Prepare base prompt
        base_prompt = PROMPT_TEMPLATE.format(
            category_prompts=category_prompt, output_language=output_language
        )

        # Prepare first chunk prompt with description request
        first_chunk_prompt = FIRST_CHUNK_TEMPLATE.format(base_prompt=base_prompt)

        url = "https://api.perplexity.ai/chat/completions"
        headers = {
            "Authorization": f"Bearer {api_key}",
            "Content-Type": "application/json",
        }

        # Get chunking strategy
        chunker = ChunkingStrategyFactory.get_strategy(
            chunking_strategy, chunk_size=chunk_size
        )
        chunks = chunker.chunk_text(transcript)

        # Process each chunk
        final_output = []
        previous_response = ""
        description = "No description available"

        for i, chunk in enumerate(chunks):
            # Prepare prompt with context if needed
            if previous_response:
                context_prompt = (
                    "The following text is a continuation... "
                    f"Previous response:\n{previous_response}\n\nNew text to process(Do Not Repeat the Previous response:):\n"
                )
            else:
                context_prompt = ""

            # Use different template for first chunk
            template = first_chunk_prompt if i == 0 else base_prompt

            # Create full prompt
            full_prompt = f"{context_prompt}{template}\n\n{chunk}"

            data = {
                "model": model_name,
                "messages": [{"role": "user", "content": full_prompt}],
                "temperature": 0.7,
                "max_tokens": 4000,
            }

            response = None
            for attempt in range(max_retries):
                try:
                    response = requests.post(url, json=data, headers=headers)
                    response.raise_for_status()

                    result = response.json()
                    text = result["choices"][0]["message"]["content"]

                    # Process the response text
                    processed_text, chunk_description = self.process_model_response(
                        text, i == 0
                    )

                    # Save description only from the first chunk
                    if i == 0 and chunk_description:
                        description = chunk_description

                    previous_response = processed_text
                    final_output.append(processed_text)
                    break

                except requests.exceptions.HTTPError as e:
                    if (
                        response is not None
                        and response.status_code == 429
                        and attempt < max_retries - 1
                    ):
                        # If rate limited, wait and retry
                        wait_time = retry_delay * (attempt + 1)
                        print(
                            f"Perplexity API rate limit hit, retrying in {wait_time}s..."
                        )
                        time.sleep(wait_time)
                    else:
                        # Re-raise the exception if it's not a rate limit or we've exhausted retries
                        response_text = (
                            response.text
                            if response is not None
                            else "No response text"
                        )
                        raise Exception(
                            f"Perplexity API error: {str(e)}, Response: {response_text}"
                        )

                except Exception as e:
                    raise Exception(f"Perplexity API error: {str(e)}")
            else:
                # This will execute if the for loop completes without a break statement
                raise Exception("Failed to get response after multiple retries")

        return "\n\n".join(final_output), description


class OllamaStrategy(LLMStrategy):
    """Ollama (local LLM) implementation strategy."""

    def analyze_transcript(self, transcript: str, **kwargs) -> tuple[str, str]:
        """
        Analyze transcript using local Ollama instance.

        Args:
            transcript: Input transcript text
            **kwargs: May include model_name, output_language, category, base_url

        Returns:
            tuple[str, str]: Refined text and description
        """

        # Use environment variables with kwargs as fallback
        model_name = kwargs.get("model_name", os.getenv("OLLAMA_MODEL", "gemma3:4b"))
        output_language = kwargs.get("output_language", "English")
        category = kwargs.get("category", "IT")
        chunking_strategy = kwargs.get("chunking_strategy", "word")
        chunk_size = kwargs.get("chunk_size", 1000)  # Default chunk size for consistency

        # For backward compatibility, check both host and base_url parameters
        base_url = kwargs.get(
            "base_url", os.getenv("OLLAMA_BASE_URL", "http://localhost:11434")
        )

        max_retries = kwargs.get("max_retries", 3)
        retry_delay = kwargs.get("retry_delay", 2)

        # Get category-specific prompts
        category_prompt = CATEGORY_PROMPTS.get(category, "")

        # Prepare base prompt
        base_prompt = PROMPT_TEMPLATE.format(
            category_prompts=category_prompt, output_language=output_language
        )

        # Prepare first chunk prompt with description request
        first_chunk_prompt = FIRST_CHUNK_TEMPLATE.format(base_prompt=base_prompt)

        # Get chunking strategy
        chunker = ChunkingStrategyFactory.get_strategy(
            chunking_strategy, chunk_size=chunk_size
        )
        chunks = chunker.chunk_text(transcript)

        # Process each chunk
        final_output = []
        previous_response = ""
        description = "No description available"

        url = f"{base_url}/api/generate"
        if len(chunks) > 1:
            print(
                f"Transcript is too long, splitting into {len(chunks)} chunks for processing."
            )
        for i, chunk in enumerate(chunks):
            # Prepare prompt with context if needed
            if previous_response:
                context_prompt = (
                    "The following text is a continuation... "
                    f"Previous response:\n{previous_response}\n\nNew text to process(Do Not Repeat the Previous response:):\n"
                )
            else:
                context_prompt = ""

            # Use different template for first chunk
            template = first_chunk_prompt if i == 0 else base_prompt

            # Create full prompt
            full_prompt = f"{context_prompt}{template}\n\n{chunk}"

            data = {"model": model_name, "prompt": full_prompt, "stream": False}

            for attempt in range(max_retries):
                try:
                    response = requests.post(url, json=data)
                    response.raise_for_status()

                    result = response.json()
                    text = result.get("response", "")

                    # Process the response text
                    processed_text, chunk_description = self.process_model_response(
                        text, i == 0
                    )

                    # Save description only from the first chunk
                    if i == 0 and chunk_description:
                        description = chunk_description

                    previous_response = processed_text
                    final_output.append(processed_text)
                    break

                except requests.exceptions.RequestException as e:
                    if attempt < max_retries - 1:
                        wait_time = retry_delay * (attempt + 1)
                        print(f"Ollama API error, retrying in {wait_time}s...")
                        time.sleep(wait_time)
                    else:
                        raise Exception(f"Ollama API error: {str(e)}")

                except Exception as e:
                    raise Exception(f"Ollama API error: {str(e)}")
            else:
                # This will execute if the for loop completes without a break statement
                raise Exception("Failed to get response after multiple retries")

        return "\n\n".join(final_output), description


class LLMFactory:
    """Factory class to create LLM strategies based on provider name."""

    @staticmethod
    def get_strategy(provider: str) -> LLMStrategy:
        """
        Get the appropriate LLM strategy based on provider name.

        Args:
            provider: The name of the LLM provider ("gemini", "perplexity", "ollama")

        Returns:
            LLMStrategy: The corresponding strategy implementation
        """
        strategies = {
            "gemini": GeminiStrategy(),
            "perplexity": PerplexityStrategy(),
            "ollama": OllamaStrategy(),
        }

        strategy = strategies.get(provider.lower())
        if not strategy:
            raise ValueError(f"Unknown LLM provider: {provider}")

        return strategy<|MERGE_RESOLUTION|>--- conflicted
+++ resolved
@@ -18,21 +18,11 @@
 
 # Category-specific prompt additions
 CATEGORY_PROMPTS = {
-<<<<<<< HEAD
     "IT": "- Add code examples in C# when possible.",
     "Crypto": (
         "- Highlighting key price levels and market indicators mentioned.\n"
         "- Including links to relevant blockchain explorers when specific transactions or contracts are discussed."
     ),
-=======
-    "IT": {
-        "- Add code examples in C# when possible.",
-    },
-    "Crypto": {
-        "- Highlighting key price levels and market indicators mentioned.",
-        "- Including links to relevant blockchain explorers when specific transactions or contracts are discussed.",
-    },
->>>>>>> c6517954
 }
 
 # Main prompt template shared across all strategies
@@ -46,17 +36,6 @@
 - Highlighting key terms, names, or headings with bold text for emphasis.
 - Preserving the original tone, humor, and narrative style while ensuring readability.
 - Adding clear separators or headings for topic shifts to improve navigation.
-<<<<<<< HEAD
-- For diagrams (e.g., flowcharts, sequences, timelines, or entity relationships), use Mermaid syntax. Do not use quotes in node labels.
-- For node labels in Mermaid diagrams: Enclose the label in double quotes inside the brackets if it contains special characters such as parentheses ( ), brackets [ ], curly braces {{ }}, semicolons ;, or any punctuation/symbols that might break the syntax. Otherwise, do not use quotes to keep the syntax simple. Example: Use A[Simple Label] for basic text, but B[""Complex (with parens)""] for labels with special characters.
-- For tables (e.g., data grids or comparisons), use standard Markdown table syntax with proper headers and filled cells.
-- Only create a table or diagram if it genuinely helps explain the subject; keep it concise and relevant.
-=======
-- For diagrams (e.g., flowcharts, sequences, timelines, or entity relationships), use Mermaid syntax. Do not use quotes in node labels.",
-- For node labels in Mermaid diagrams: Enclose the label in double quotes inside the brackets if it contains special characters such as parentheses ( ), brackets [ ], curly braces { }, semicolons ;, or any punctuation/symbols that might break the syntax. Otherwise, do not use quotes to keep the syntax simple. Example: Use A[Simple Label] for basic text, but B[""Complex (with parens)""] for labels with special characters."
-- For tables (e.g., data grids or comparisons), use standard Markdown table syntax with proper headers and filled cells.",
-- Only create a table or diagram if it genuinely helps explain the subject; keep it concise and relevant.",
->>>>>>> c6517954
 {category_prompts}
 
 Ensure the text remains informative, capturing the original intent, tone,
