import argparse
import os
import re
from datetime import datetime, timedelta

import google.generativeai as genai
import requests
from dotenv import load_dotenv
from pytube import YouTube
from youtube_transcript_api import YouTubeTranscriptApi

# Add this class near the top of the file, after imports

class Channel:
    def __init__(self, id: str, language_code: str, output_language: str):
        self.id = id
        self.language_code = language_code
        self.output_language = output_language

# Load environment variables
load_dotenv()


def get_youtube_transcript(video_url: str, language_code: str = "en") -> str:
    """
    Extract transcript from a YouTube video and return it as a string.

    Args:
        video_url (str): YouTube video URL
        language_code (str): Language code for the transcript (default: 'pl' for Polish)

    Returns:
        str: Video transcript as a single string
    """
    try:
        # Extract video ID from URL
        video_id = video_url.split("?v=")[1].split("&")[0]

        # Get transcript with specified language
        transcript_list = YouTubeTranscriptApi.get_transcript(
            video_id, languages=[language_code]
        )

        # Combine all transcript pieces into one string
        transcript = " ".join([transcript["text"] for transcript in transcript_list])

        return transcript

    except Exception as e:
        raise Exception(f"Transcript extraction error: {str(e)}")


def analyze_transcript_with_gemini(
    transcript: str,
    api_key: str,
    model_name: str = "gemini-1.5-pro",
    output_language: str = "English",
    chunk_size: int = 3000,
) -> str:
    """
    Analyze transcript using Gemini API and return refined text.

    Args:
        transcript (str): Text transcript to analyze
        api_key (str): Gemini API key
        model_name (str): Gemini model name to use
        output_language (str): Desired output language
        chunk_size (int): Maximum chunk size for processing

    Returns:
        str: Refined and analyzed text
    """
    try:
        # Configure Gemini
        genai.configure(api_key=api_key)
        model = genai.GenerativeModel(model_name)

        # Split transcript into chunks if it's too long
        words = transcript.split()
        chunks = [
            " ".join(words[i : i + chunk_size])
            for i in range(0, len(words), chunk_size)
        ]

        # Process each chunk
        final_output = []
        previous_response = ""

        PROMPT_TEMPLATE = """
Turn the following unorganized text into a well-structured, readable format while retaining EVERY detail, context, and nuance of the original content.
Refine the text to improve clarity, grammar, and coherence WITHOUT cutting, summarizing, or omitting any information.
The goal is to make the content easier to read and process by:

- Organizing the content into logical sections with appropriate subheadings.
- Using bullet points or numbered lists where applicable to present facts, stats, or comparisons.
- Highlighting key terms, names, or headings with bold text for emphasis.
- Preserving the original tone, humor, and narrative style while ensuring readability.
- Adding clear separators or headings for topic shifts to improve navigation.
- Adding code examples in C# when it's possible

Ensure the text remains informative, capturing the original intent, tone,
and details while presenting the information in a format optimized for analysis by both humans and AI.
REMEMBER that Details are important, DO NOT overlook Any details, even small ones.
All output must be generated entirely in [Language]. Do not use any other language at any point in the response.
Text:
"""

        for i, chunk in enumerate(chunks):
            # Prepare prompt with context if needed
            if previous_response:
                context_prompt = (
                    "The following text is a continuation... "
                    f"Previous response:\n{previous_response}\n\nNew text to process(Do Not Repeat the Previous response:):\n"
                )
            else:
                context_prompt = ""

            # Create full prompt
            formatted_prompt = PROMPT_TEMPLATE.replace("[Language]", output_language)
            full_prompt = f"{context_prompt}{formatted_prompt}\n\n{chunk}"

            # Generate response
            response = model.generate_content(full_prompt)
            previous_response = response.text
            final_output.append(response.text)

        # Combine all responses
        return "\n\n".join(final_output)

    except Exception as e:
        raise Exception(f"Gemini processing error: {str(e)}")


def get_video_url(video_id):
    return f"https://www.youtube.com/watch?v={video_id}"


def get_videos_from_channel(channel_id: str, days: int = 8) -> list[tuple[str, str]]:
    """
    Get all unprocessed videos from a YouTube channel published in the last days.
    Checks against video_index.txt to skip already processed videos.

    Args:
        channel_id (str): YouTube channel ID

    Returns:
        list[tuple[str, str]]: A list of tuples containing (video_url, video_title) for unprocessed videos
    """
    API_KEY = os.getenv("YOUTUBE_API_KEY")

    # Get processed video IDs from index file
    processed_video_ids = set()
    documents_dir = os.path.join(os.path.expanduser("~"), "Documents/Summaries")
    index_file = os.path.join(documents_dir, "video_index.txt")
    if os.path.exists(index_file):
        with open(index_file, "r", encoding="utf-8") as f:
            processed_video_ids = {
                line.split(" | ")[0].strip() for line in f if line.strip()
            }

    # Calculate the datetime 24 hours ago
    end_date = datetime.now()
    start_date = (end_date - timedelta(days=days)).isoformat("T") + "Z"

    url = f"https://www.googleapis.com/youtube/v3/search?part=snippet&channelId={channel_id}&type=video&order=date&publishedAfter={start_date}&key={API_KEY}&maxResults=50"

    videos = []
    next_page_token = None

    while True:
        if next_page_token:
            current_url = f"{url}&pageToken={next_page_token}"
        else:
            current_url = url

        response = requests.get(current_url)
        data = response.json()

        if "items" in data:
            for item in data["items"]:
                video_id = item["id"]["videoId"]
                if video_id in processed_video_ids:
                    print(
                        f"Video {item['snippet']['title']} was already processed. Skipping..."
                    )
                    continue

                video_url = f"https://www.youtube.com/watch?v={video_id}"
                title = item["snippet"]["title"]
                videos.append((video_url, title))

        next_page_token = data.get("nextPageToken")
        if not next_page_token:
            break
    return videos


def save_to_markdown(title: str, video_url: str, refined_text: str) -> str:
    """
    Save refined text to a markdown file and update the video index.
    File will be saved in the Documents/Summaries folder with format YYYYMMDD-title.md

    Args:
        title (str): YouTube video title
        video_url (str): YouTube video URL
        refined_text (str): Text to save

    Returns:
        str: Path to the saved file
    """
    try:
        # Determine the user's Documents folder
        documents_dir = os.path.join(os.path.expanduser("~"), "Documents")
        # Create Summaries directory inside Documents
        summaries_dir = os.path.join(documents_dir, "Summaries")
        os.makedirs(summaries_dir, exist_ok=True)

        # Clean the title to make it filesystem-friendly
        title = re.sub(r"[^\w\s-]", "", title)
        title = title.replace(" ", "_")

        # Add date prefix to filename
        today = datetime.now().strftime("%Y%m%d")
        filename = f"{today}-{title}.md"

        # Create full path
        filepath = os.path.join(summaries_dir, filename)

        # Save to file
        with open(filepath, "w", encoding="utf-8") as f:
            f.write(f"# YouTube Video\n\n")
            f.write(f"Source: {video_url}\n\n")
            f.write(refined_text)

        # Extract video ID from URL
        video_id = video_url.split("?v=")[1].split("&")[0]
        # Update index file inside the Summaries directory in Documents
        index_file = os.path.join(summaries_dir, "video_index.txt")
        with open(index_file, "a", encoding="utf-8") as f:
            f.write(f"{video_id} | {filepath}\n")

        return os.path.abspath(filepath)

    except Exception as e:
        raise Exception(f"Error saving to markdown: {str(e)}")


def open_file(filepath: str):
    """
    Open a file using the default application on Windows.
    """
    try:
        os.startfile(filepath)
    except Exception as e:
        print(f"Failed to open file {filepath}: {str(e)}")


def main():
<<<<<<< HEAD
    parser = argparse.ArgumentParser(description='Process YouTube videos and create markdown summaries')
    parser.add_argument('--days', type=int, default=2, help='Number of days to look back for videos')
    args = parser.parse_args()

    try:
        # Define channels with their language settings
        channels = [
            Channel("UCrkPsvLGln62OMZRO6K-llg", "en", "English"),  # Nick Chapsas
            Channel("UCC_dVe-RI-vgCZfls06mDZQ", "en", "English"),  # Milan Jovanovic
            Channel("UCX189tVw5L1E0uRpzJgj8mQ", "pl", "Polish"),   # DevMentors
        ]

        videos = []
        for channel in channels:
            channel_videos = get_videos_from_channel(channel.id, args.days)
            # Add channel information to each video tuple
            videos.extend([(url, title, channel) for url, title in channel_videos])
        
        for video_url, video_title, channel in videos:
            print(f"Processing video: {video_title}")
            
            # Get transcript with channel-specific language
            transcript = get_youtube_transcript(video_url, language_code=channel.language_code)
            
            # Analyze with Gemini using channel-specific output language
=======
    parser = argparse.ArgumentParser(
        description="Process YouTube videos and create markdown summaries"
    )
    parser.add_argument(
        "--days", type=int, default=8, help="Number of days to look back for videos"
    )
    args = parser.parse_args()

    try:
        # Get all recent videos
        nick_chapsas_id = "UCrkPsvLGln62OMZRO6K-llg"
        milan_jovanovic_id = "UCC_dVe-RI-vgCZfls06mDZQ"
        videos = get_videos_from_channel(nick_chapsas_id, args.days)
        videos.extend(get_videos_from_channel(milan_jovanovic_id, args.days))

        for video_url, video_title in videos:
            print(f"Processing video: {video_title}")

            # Get transcript
            transcript = get_youtube_transcript(video_url, language_code="en")

            # Analyze with Gemini
>>>>>>> 41484608
            api_key = os.getenv("GEMINI_API_KEY")
            refined_text = analyze_transcript_with_gemini(
                transcript=transcript,
                api_key=api_key,
                model_name="gemini-2.0-pro-exp-02-05",
<<<<<<< HEAD
                output_language=channel.output_language)
            
=======
                output_language="English",
            )

>>>>>>> 41484608
            # Save to markdown file
            saved_file_path = save_to_markdown(video_title, video_url, refined_text)
            if saved_file_path:
                print(f"Saved to: {saved_file_path}")
                open_file(saved_file_path)

    except Exception as e:
        print(f"Error: {str(e)}")


if __name__ == "__main__":
    main()<|MERGE_RESOLUTION|>--- conflicted
+++ resolved
@@ -256,7 +256,6 @@
 
 
 def main():
-<<<<<<< HEAD
     parser = argparse.ArgumentParser(description='Process YouTube videos and create markdown summaries')
     parser.add_argument('--days', type=int, default=2, help='Number of days to look back for videos')
     args = parser.parse_args()
@@ -282,43 +281,13 @@
             transcript = get_youtube_transcript(video_url, language_code=channel.language_code)
             
             # Analyze with Gemini using channel-specific output language
-=======
-    parser = argparse.ArgumentParser(
-        description="Process YouTube videos and create markdown summaries"
-    )
-    parser.add_argument(
-        "--days", type=int, default=8, help="Number of days to look back for videos"
-    )
-    args = parser.parse_args()
-
-    try:
-        # Get all recent videos
-        nick_chapsas_id = "UCrkPsvLGln62OMZRO6K-llg"
-        milan_jovanovic_id = "UCC_dVe-RI-vgCZfls06mDZQ"
-        videos = get_videos_from_channel(nick_chapsas_id, args.days)
-        videos.extend(get_videos_from_channel(milan_jovanovic_id, args.days))
-
-        for video_url, video_title in videos:
-            print(f"Processing video: {video_title}")
-
-            # Get transcript
-            transcript = get_youtube_transcript(video_url, language_code="en")
-
-            # Analyze with Gemini
->>>>>>> 41484608
             api_key = os.getenv("GEMINI_API_KEY")
             refined_text = analyze_transcript_with_gemini(
                 transcript=transcript,
                 api_key=api_key,
                 model_name="gemini-2.0-pro-exp-02-05",
-<<<<<<< HEAD
                 output_language=channel.output_language)
             
-=======
-                output_language="English",
-            )
-
->>>>>>> 41484608
             # Save to markdown file
             saved_file_path = save_to_markdown(video_title, video_url, refined_text)
             if saved_file_path:
