--- conflicted
+++ resolved
@@ -418,14 +418,13 @@
             Channel(
                 "UCgfISCCaUB4zMyD8uvx56jw", "en", "English", "AI"
             ),  # Ben's Cyber Life
-<<<<<<< HEAD
+            Channel(
+                "UCXUPKJO5MZQN11PqgIvyuvQ", "en", "English", "AI"
+            ),  # Andrej Karpathy
             Channel(
                 "UC55ODQSvARtgSyc8ThfiepQ", "en", "English", "AI"
             ),  # Sam Witteveen,
             Channel("UChpleBmo18P08aKCIgti38g", "en", "English", "AI"),  # Matt Wolfe
-=======
-            Channel("UCXUPKJO5MZQN11PqgIvyuvQ", "en", "English", "AI"),  # Andrej Karpathy
->>>>>>> 88df2807
         ]
 
         # Filter channels based on selected category
